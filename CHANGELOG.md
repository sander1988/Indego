# Changelog

<<<<<<< HEAD
## 0.7 2019-08-??
=======
## 0.6.1 2019-08-12
>>>>>>> c6b38286
Tested with Hassio 0.97.1 and Bosch Indego 1000

### Breaking changes

### Changes
<<<<<<< HEAD
- Bumped pyIndego to 0.7.0.
- Added max and min values on **Indego battery %** and **Indego Battery V**.
- Corrected bug that prevented **Indego Mower state detail** to update status (Issue #8).
- Indego mower percent now shows an adjusted value for Gen 1 mowers. For gen 2 mower it shows the reported value (as it is reported correctly).

=======
- Fixed issue 8 and 9:
    - 8: Indego mower state detail not updating
    - 9: Service for indego mower disapperared after version 0.3
    
>>>>>>> c6b38286
## 0.6 2019-08-11
Tested with Hassio 0.97.1 and Bosch Indego 1000

### Breaking changes

### Changes
- Added sensor **Indego State Detailed**
- Modified sensor **Indego Mower State** to have 5 states:
    - Docked
    - Mowing
    - Diagnostic mode
    - End of life
    - Software update
    - Stuck
- Better handling of API calls (in case of unknown response)

## 0.5 2019-08-11
Tested with Hassio 0.96.5 and 0.97.1 and Bosch Indego 1000

### Breaking changes

### Changes
- Rewritten API to make less calls to Bosch API servers.
- Added class Mower to implement better handling of API and updates.
- Added two sensors: **Indego battery %** and **Indego battery V** (experimental)

## 0.3 2019-08-01
Tested with Hassio 0.96.5 and Bosch Indego 1000

### Breaking changes
Fixed a typo in service name. New name is "indego.mower_command"
Changed default names on sensors to make them shorter.

### Changes
Uses pyIndego 0.1.6
- Added getSerial in API
Added sensor for Runtime
Added properties on sensor **mower state**
- model
- serial
- firmware 
Added properties on sensor **lawn mowed**
- Session Operation
- Session Mowing
- Session Charging
Added binary sensor **update available**
Added sensor "runtime total" with properties
- Total Operation
- Total Mowing
- Total Charging 
Code refactoring and typos corrected

## 0.2 2019-07-29
Tested with Hassio 0.96.5

### Breaking changes
- Changed from Platform to Domain. This means changes in the component configuration in the configuration.yaml.

### Changes

- Exposed a service-call to HA to send commands to mower
- Added different icons to the sensors
- Dynamic icon for Alert Sensor
- Added RELEASENOTES.md
- Updated API with new function for counting Alerts and showing Detailed Alerts description

## 0.1 2019-07-27

### Changes
Added 3 new sensors:
- lawn_moved
- mower_alert
- mowing_mode<|MERGE_RESOLUTION|>--- conflicted
+++ resolved
@@ -1,27 +1,22 @@
 # Changelog
+Tested with Hassio 0.97.1 and Bosch Indego 1000
 
-<<<<<<< HEAD
-## 0.7 2019-08-??
-=======
+## 0.7b 2019-08-12
+- Bumped pyIndego to 0.7.0.
+- Added max and min values on **Indego battery %** and **Indego Battery V**.
+- Corrected bug that prevented **Indego Mower state detail** to update status (Issue #8).
+- Indego mower percent now shows an adjusted value for Gen 1 mowers. For gen 2 mower it shows the reported value (as it is reported correctly).
+
 ## 0.6.1 2019-08-12
->>>>>>> c6b38286
 Tested with Hassio 0.97.1 and Bosch Indego 1000
 
 ### Breaking changes
 
 ### Changes
-<<<<<<< HEAD
-- Bumped pyIndego to 0.7.0.
-- Added max and min values on **Indego battery %** and **Indego Battery V**.
-- Corrected bug that prevented **Indego Mower state detail** to update status (Issue #8).
-- Indego mower percent now shows an adjusted value for Gen 1 mowers. For gen 2 mower it shows the reported value (as it is reported correctly).
-
-=======
 - Fixed issue 8 and 9:
     - 8: Indego mower state detail not updating
     - 9: Service for indego mower disapperared after version 0.3
     
->>>>>>> c6b38286
 ## 0.6 2019-08-11
 Tested with Hassio 0.97.1 and Bosch Indego 1000
 
